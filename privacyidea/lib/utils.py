# -*- coding: utf-8 -*-
#
#  2017-11-24 Cornelius Kölbel <cornelius.koelbel@netknights.it>
#             Use HSM to generate Salt for PasswordHash
#  2017-07-18 Cornelius Kölbel <cornelius.koelbel@netknights.it>
#             Add time offset parsing
#  2015-04-05 Cornelius Kölbel <cornelius@privacyidea.org>
#             Added time test function
#
# This code is free software; you can redistribute it and/or
# modify it under the terms of the GNU AFFERO GENERAL PUBLIC LICENSE
# License as published by the Free Software Foundation; either
# version 3 of the License, or any later version.
#
# This code is distributed in the hope that it will be useful,
# but WITHOUT ANY WARRANTY; without even the implied warranty of
# MERCHANTABILITY or FITNESS FOR A PARTICULAR PURPOSE.  See the
# GNU AFFERO GENERAL PUBLIC LICENSE for more details.
#
# You should have received a copy of the GNU Affero General Public
# License along with this program.  If not, see <http://www.gnu.org/licenses/>.
#
#
"""
This is the library with base functions for privacyIDEA.

This module is tested in tests/test_lib_utils.py
"""
import logging
log = logging.getLogger(__name__)
import binascii
import base64
import qrcode
<<<<<<< HEAD
import urlparse
import sqlalchemy
import StringIO
import urllib
=======
from six.moves.urllib.parse import urlunparse, urlparse, urlencode
from io import BytesIO
>>>>>>> bdfd7623
from privacyidea.lib.crypto import urandom, geturandom
from privacyidea.lib.error import ParameterError, ResourceNotFoundError
import string
import re
from datetime import timedelta, datetime
from datetime import time as dt_time
from dateutil.parser import parse as parse_date_string
from dateutil.tz import tzlocal, tzutc
from netaddr import IPAddress, IPNetwork, AddrFormatError
import hashlib
import crypt
import traceback
import os
import time
from base64 import (b64decode, b64encode)


try:
    import bcrypt
    _bcrypt_hashpw = bcrypt.hashpw
except ImportError:  # pragma: no cover
    _bcrypt_hashpw = None

# On App Engine, this function is not available.
if hasattr(os, 'getpid'):
    _pid = os.getpid()
else:  # pragma: no cover
    # Fake PID
    _pid = urandom.randint(0, 100000)

ENCODING = "utf-8"


def check_time_in_range(time_range, check_time=None):
    """
    Check if the given time is contained in the time_range string.
    The time_range can be something like

     <DOW>-<DOW>: <hh:mm>-<hh:mm>,  <DOW>-<DOW>: <hh:mm>-<hh:mm>
     <DOW>-<DOW>: <h:mm>-<hh:mm>,  <DOW>: <h:mm>-<hh:mm>
     <DOW>: <h>-<hh>

    DOW beeing the day of the week: Mon, Tue, Wed, Thu, Fri, Sat, Sun
    hh: 00-23
    mm: 00-59

    If time is omitted the current time is used: time.localtime()

    :param time_range: The timerange
    :type time_range: basestring
    :param time: The time to check
    :type time: datetime
    :return: True, if time is within time_range.
    """
    time_match = False
    dow_index = {"mon": 1,
                 "tue": 2,
                 "wed": 3,
                 "thu": 4,
                 "fri": 5,
                 "sat": 6,
                 "sun": 7}

    check_time = check_time or datetime.now()
    check_day = check_time.isoweekday()
    check_hour =dt_time(check_time.hour, check_time.minute)
    # remove whitespaces
    time_range = ''.join(time_range.split())
    # split into list of time ranges
    time_ranges = time_range.split(",")
    try:
        for tr in time_ranges:
            # tr is something like: Mon-Tue:09:30-17:30
            dow, t = [x.lower() for x in tr.split(":", 1)]
            if "-" in dow:
                dow_start, dow_end = dow.split("-")
            else:
                dow_start = dow_end = dow
            t_start, t_end = t.split("-")
            # determine if we have times like 9:00-15:00 or 9-15
            ts = [int(x) for x in t_start.split(":")]
            te = [int(x) for x in t_end.split(":")]
            if len(ts) == 2:
                time_start =dt_time(ts[0], ts[1])
            else:
                time_start =dt_time(ts[0])
            if len(te) == 2:
                time_end =dt_time(te[0], te[1])
            else:
                time_end =dt_time(te[0])

            # check the day and the time
            if (dow_index.get(dow_start) <= check_day <= dow_index.get(dow_end)
                    and
                    time_start <= check_hour <= time_end):
                time_match = True
    except ValueError:
        log.error("Wrong time range format: <dow>-<dow>:<hh:mm>-<hh:mm>")
        log.debug("{0!s}".format(traceback.format_exc()))

    return time_match


def to_utf8(password):
    """
    Convert a password to utf8
    :param password: A password that should be converted to utf8
    :type password: unicode
    :return: a utf8 encoded password
    """
    if password:
        try:
            # If the password exists in unicode we encode it to utf-8
            password = password.encode(ENCODING)
        except UnicodeDecodeError as exx:
            # In case the password is already an encoded string, we fail to
            # encode it again...
            log.debug("Failed to convert password: {0!s}".format(type(password)))
    return password


def to_unicode(s, encoding="utf-8"):
    """
    converts a value to unicode if it is of type str.
    
    :param s: The utf-8 encoded str 
    :return: unicode string
    """
    if type(s) == str:
        s = s.decode(encoding)
    return s


def generate_otpkey(key_size=20):
    """
    generates the HMAC key of keysize. Should be 20 or 32
    The key is returned as a hexlified string
    :param key_size: The size of the key to generate
    :type key_size: int
    :return: hexlified key
    :rtype: string
    """
    log.debug("generating key of size {0!s}".format(key_size))
    return binascii.hexlify(geturandom(key_size))


def create_png(data, alt=None):
    img = qrcode.make(data)

    output = BytesIO()
    img.save(output)
    o_data = output.getvalue()
    output.close()

    return o_data


def create_img(data, width=0, alt=None, raw=False):
    """
    create the qr image data

    :param data: input data that will be munched into the qrcode
    :type data: string
    :param width: image width in pixel
    :type width: int
    :param raw: If set to false, the data will be interpreted as text and a
        QR code will be generated.

    :return: image data to be used in an <img> tag
    :rtype:  string
    """
    width_str = ''
    alt_str = ''

    if not raw:
        o_data = create_png(data, alt=alt)
    else:
        o_data = data
    data_uri = o_data.encode("base64").replace("\n", "")

    if width != 0:
        width_str = " width={0:d} ".format((int(width)))

    if alt is not None:
        val = urlencode({'alt': alt})
        alt_str = " alt={0!r} ".format((val[len('alt='):]))

    ret_img = 'data:image/png;base64,{0!s}'.format(data_uri)

    return ret_img


def generate_password(size=6, characters=string.ascii_lowercase +
                        string.ascii_uppercase + string.digits):
    """
    Generate a random password of the specified lenght of the given characters

    :param size: The length of the password
    :param characters: The characters the password may consist of
    :return: password
    :rtype: basestring
    """
    return ''.join(urandom.choice(characters) for _x in range(size))

#
# Modhex calculations for Yubikey
#
hexHexChars = '0123456789abcdef'
modHexChars = 'cbdefghijklnrtuv'

hex2ModDict = dict(zip(hexHexChars, modHexChars))
mod2HexDict = dict(zip(modHexChars, hexHexChars))


def modhex_encode(s):
    return ''.join(
        [hex2ModDict[c] for c in s.encode('hex')]
    )
# end def modhex_encode


def modhex_decode(m):
    return ''.join(
        [mod2HexDict[c] for c in m]
    ).decode('hex')
# end def modhex_decode


def checksum(msg):
    crc = 0xffff
    for i in range(0, len(msg) / 2):
        b = int(msg[i * 2] + msg[(i * 2) + 1], 16)
        crc = crc ^ (b & 0xff)
        for _j in range(0, 8):
            n = crc & 1
            crc = crc >> 1
            if n != 0:
                crc = crc ^ 0x8408
    return crc


def decode_base32check(encoded_data, always_upper=True):
    """
    Decode arbitrary data which is given in the following format::

        strip_padding(base32(sha1(payload)[:4] + payload))

    Raise a ParameterError if the encoded payload is malformed.
    :param encoded_data: The base32 encoded data.
    :type encoded_data: basestring
    :param always_upper: If we should convert lowercase to uppercase
    :type always_upper: bool
    :return: hex-encoded payload
    """
    # First, add the padding to have a multiple of 8 bytes
    if always_upper:
        encoded_data = encoded_data.upper()
    encoded_length = len(encoded_data)
    if encoded_length % 8 != 0:
        encoded_data += "=" * (8 - (encoded_length % 8))
    assert len(encoded_data) % 8 == 0
    # Decode as base32
    try:
        decoded_data = base64.b32decode(encoded_data)
    except TypeError:
        raise ParameterError("Malformed base32check data: Invalid base32")
    # Extract checksum and payload
    if len(decoded_data) < 4:
        raise ParameterError("Malformed base32check data: Too short")
    checksum, payload = decoded_data[:4], decoded_data[4:]
    payload_hash = hashlib.sha1(payload).digest()
    if payload_hash[:4] != checksum:
        raise ParameterError("Malformed base32check data: Incorrect checksum")
    return binascii.hexlify(payload)


def sanity_name_check(name, name_exp="^[A-Za-z0-9_\-\.]+$"):
    """
    This function can be used to check the sanity of a name like a resolver,
    ca connector or realm.

    :param name: THe name of the resolver or ca connector
    :return: True, otherwise raises an exception
    """
    if re.match(name_exp, name) is None:
        raise Exception("non conformant characters in the name"
                        ": %r (not in %s)" % (name, name_exp))
    return True


def get_data_from_params(params, exclude_params, config_description, module,
                         type):
    """
    This is a helper function that parses the parameters when creating
    resolvers or CA connectors.
    It takes the parameters and checks, if the parameters correspond to the
    Class definition.

    :param params: The input parameters like passed from the REST API
    :type params: dict
    :param exclude_params: The parameters to be excluded like "resolver",
        "type" or "caconnector"
    :type exclude_params: list of strings
    :param config_description: The description of the allowed configuration
    :type config_description: dict
    :param module: An identifier like "resolver", "CA connector". This is
        only used for error output.
    :type module: basestring
    :param type: The type of the resolver or ca connector. Only used for
        error output.
    :type type: basestring
    :return: tuple of (data, types, description)
    """
    types = {}
    desc = {}
    data = {}
    for k in params:
        if k not in exclude_params:
            if k.startswith('type.') is True:
                key = k[len('type.'):]
                types[key] = params.get(k)
            elif k.startswith('desc.') is True:
                key = k[len('desc.'):]
                desc[key] = params.get(k)
            else:
                data[k] = params.get(k)
                if k in config_description:
                    types[k] = config_description.get(k)
                else:
                    log.warn("the passed key %r is not a "
                             "parameter for the %s %r" % (k, module, type))

    # Check that there is no type or desc without the data itself.
    # i.e. if there is a type.BindPW=password, then there must be a
    # BindPW=....
    _missing = False
    for t in types:
        if t not in data:
            _missing = True
    for t in desc:
        if t not in data:
            _missing = True
    if _missing:
        raise Exception("type or description without necessary data! {0!s}".format(
                        unicode(params)))

    return data, types, desc


def parse_timelimit(limit):
    """
    This parses a string that contains a timelimit in the format
    2/5m or 1/3h, which means
    two in five minutes and
    one in three hours.

    It returns a tuple the number and the timedelta.
    :param limit: a timelimit
    :type limit: basestring
    :return: tuple of number and timedelta
    """
    # Strip and replace blanks
    limit = limit.strip().replace(" ", "")
    time_specifier = limit[-1].lower()
    if time_specifier not in ["m", "s", "h"]:
        raise Exception("Invalid time specifier")
    l = limit[:-1].split("/")
    count = int(l[0])
    time = int(l[1])
    td = timedelta(minutes=time)
    if time_specifier == "s":
        td = timedelta(seconds=time)
    if time_specifier == "h":
        td = timedelta(hours=time)

    return count, td


def parse_date(date_string):
    """
    Parses a string like

      +30d
      +12h
      +10m

    and returns a datetime object that is 30 days, 12 hours or 10 minutes
    in the future.

    It can also parse fixed date_strings like
    
      23.12.2016 23:30
      23.12.2016
      2016/12/23 11:30pm
      2016/12/23
      2017-04-27T20:00+0200

    :param date_string: a string containing a date or an offset
    :return: datetime object
    """
    date_string = date_string.strip()
    if date_string == "":
        return datetime.now(tzlocal())
    if date_string.startswith("+"):
        # We are using an offset
        delta_specifier = date_string[-1].lower()
        delta_amount = int(date_string[1:-1])
        if delta_specifier == "m":
            td = timedelta(minutes=delta_amount)
        elif delta_specifier == "h":
            td = timedelta(hours=delta_amount)
        elif delta_specifier == "d":
            td = timedelta(days=delta_amount)
        else:
            td = timedelta()
        return datetime.now(tzlocal()) + td

    # check 2016/12/23, 23.12.2016 and including hour and minutes.
    d = None
    try:
        # We only do dayfirst, if the datestring really starts with a 01/
        # If it stars with a year 2017/... we do NOT dayfirst.
        # See https://github.com/dateutil/dateutil/issues/457
        d = parse_date_string(date_string,
                              dayfirst=re.match("^\d\d[/\.]", date_string))
    except ValueError:
        log.debug("Dateformat {0!s} could not be parsed".format(date_string))

    return d


def parse_proxy(proxy_settings):
    """
    This parses the string of the system settings
    OverrideAuthorizationClient.

    This defines, which client IP may act as a proxy and rewrite the client
    IP to be used in policies and audit log.

    Valid strings are
    10.0.0.0/24 > 192.168.0.0/24
        Hosts in 10.0.0.x may specify clients as 192.168.0.x
    10.0.0.12 > 192.168.0.0/24
        Only the one host may rewrite the client IP to 192.168.0.x
    172.16.0.0/16
        Hosts in 172.16.x.x may rewrite to any client IP

    Such settings may be separated by comma.

    :param proxy_settings: The OverrideAuthorizationClient config string
    :type proxy_settings: basestring
    :return: A dictionary containing the configuration
    """
    proxy_dict = {}
    proxies_list = [s.strip() for s in proxy_settings.split(",")]
    for proxy in proxies_list:
        p_list = proxy.split(">")
        proxynet = IPNetwork(p_list[0])
        if len(p_list) > 1:
            clientnet = IPNetwork(p_list[1])
        else:
            # No mapping client, so we take the whole network
            clientnet = IPNetwork("0.0.0.0/0")
        proxy_dict[proxynet] = clientnet

    return proxy_dict


def check_proxy(proxy_ip, rewrite_ip, proxy_settings):
    """
    This function checks if the proxy_ip is allowed to rewrite the IP to
    rewrite_ip. This check is done on the specification in proxy_settings.

    :param proxy_ip: The actual client, the proxy
    :type proxy_ip: basestring
    :param rewrite_ip: The client IP, to which it should be mapped
    :type rewrite_ip: basestring
    :param proxy_settings: The proxy settings from OverrideAuthorizationClient
    :return:
    """
    try:
        proxy_dict = parse_proxy(proxy_settings)
    except AddrFormatError:
        log.error("Error parsing the OverrideAuthorizationClient setting: {"
                  "0!s}! The IP addresses need to be comma separated. Fix "
                  "this. The client IP will not be mapped!")
        log.debug("{0!s}".format(traceback.format_exc()))
        return False

    for proxynet, clientnet in proxy_dict.items():
        if IPAddress(proxy_ip) in proxynet and IPAddress(rewrite_ip) in \
                clientnet:
            return True

    return False


def get_client_ip(request, proxy_settings):
    """
    Take the request and the proxy_settings and determine the new client IP.

    :param request:
    :param proxy_settings:
    :return:
    """
    client_ip = request.remote_addr
    # We only do the mapping for authentication requests!
    if not hasattr(request, "blueprint") or \
                    request.blueprint in ["validate_blueprint", "ttype_blueprint",
                                          "jwtauth"]:
        # The "client" parameter should overrule a possible X-Forwarded-For
        mapped_ip = request.all_data.get("client") or \
                    (request.access_route[0] if request.access_route else None)
        if mapped_ip:
            if proxy_settings and check_proxy(client_ip, mapped_ip,
                                              proxy_settings):
                client_ip = mapped_ip
            elif mapped_ip != client_ip:
                log.warning("Proxy {client_ip} not allowed to set IP to "
                            "{mapped_ip}.".format(client_ip=client_ip,
                                                  mapped_ip=mapped_ip))

    return client_ip


def reload_db(timestamp, db_ts):
    """
    Check if the configuration database should be reloaded. This is verified
    by comparing the chache timestamp and the database timestamp

    :param timestamp: cache timestamp
    :type timestamp: timestamp
    :param db_ts: database timestamp
    :type db_ts: Config Object with timestamp str in .Value

    :return: bool
    """
    rdb = False
    internal_timestamp = None
    if timestamp:
        internal_timestamp = timestamp.strftime("%s")
    rdb = False
    # Reason to reload
    if db_ts and db_ts.Value.startswith("2016-"):
        # If there is an old timestamp in the database
        rdb = True
        log.debug("Old timestamp. We need to reread policies "
                  "from DB.")
    if not (timestamp and db_ts):
        # If values are not initialized
        rdb = True
        log.debug("Values are not initialized. We need to reread "
                  "policies from DB.")
    if db_ts and db_ts.Value >= internal_timestamp:
        # If the DB contents is newer
        rdb = True
        log.debug("timestamp in DB newer. We need to reread policies "
                  "from DB.")
    return rdb


def reduce_realms(all_realms, policies):
    """
    This function reduces the realm list based on the policies
    If there is a policy, that acts for all realms, all realms are returned.
    Otherwise only realms are returned, that are contained in the policies.
    """
    realms = {}
    if not policies:
        # if there are no policies at all, this works for all realms
        realms = all_realms
    else:
        for pol in policies:
            pol_realm = pol.get("realm")
            if not pol_realm:
                # If there is ANY empty realm, this means the policy acts for
                # ALL realms
                realms = all_realms
                break
            else:
                for r in pol_realm:
                    if r not in realms:
                        # Attach each realm in the policy
                        realms[r] = all_realms.get(r)
    return realms


def is_true(value):
    """
    Returns True is the value is 1, "1", True or "true"
    :param value: string or integer
    :return: Boolean
    """
    return value in [1, "1", True, "True", "true", "TRUE"]


def compare_condition(condition, value):
    """
    This function checks, if the 'value' complies the 'condition'.
    The condition can start with '<', '=' or '>' and contain a number like:
    <100
    >1000
    =123
    123 is interpreted as =123

    :param condition: A string like <100
    :type condition: basestring
    :param value: the value to check
    :type value: int
    :return: True or False
    """
    condition = condition.replace(" ", "")

    # compare equal
    if condition[0] in "=" + string.digits:
        if condition[0] == "=":
            compare_value = int(condition[1:])
        else:
            compare_value = int(condition)
        return value == compare_value

    # compare bigger
    if condition[0] == ">":
        compare_value = int(condition[1:])
        return value > compare_value

    # compare less
    if condition[0] == "<":
        compare_value = int(condition[1:])
        return value < compare_value


def compare_value_value(value1, comparator, value2):
    """
    This function compares value1 and value2 with the comparator.
    The comparator may be "==", ">" or "<".
    
    If the values can be converted to integers, they are compared as integers 
    otherwise as strings.
    
    :param value1: First value 
    :param value2: Second value
    :param comparator: The comparator
    :return: True or False
    """
    try:
        int1 = int(value1)
        int2 = int(value2)
        # We only converts BOTH values if possible
        value1 = int1
        value2 = int2
    except Exception:
        log.debug("can not compare values as integers.")

    if type(value1) != int and type(value2) != int:
        # try to convert both values to a timestamp
        try:
            date1 = parse_date(value1)
            date2 = parse_date(value2)
            if date1 and date2:
                # Only use dates, if both values can be converted to dates
                value1 = date1
                value2 = date2
        except Exception:
            log.debug("error during date conversion.")

    if comparator == "==":
        return value1 == value2
    elif comparator == ">":
        return value1 > value2
    elif comparator == "<":
        return value1 < value2

    raise Exception("Unknown comparator: {0!s}".format(comparator))


def int_to_hex(serial):
    """
    Converts a string with an integer to a hexstring.
    This is used to convert integer serial numbers of certificates to the hex
    representation

    :param serial: an integer string
    :return: a hex formatted string
    """
    serial_hex = hex(int(serial)).upper()
    serial_hex = serial_hex.split("X")[1]
    if len(serial_hex)%2 != 0:
        serial_hex = "0" + serial_hex
    return serial_hex


def parse_legacy_time(ts, return_date=False):
    """
    The new timestrings are of the format YYYY-MM-DDThh:mm+oooo.
    They contain the timezone offset!
    
    Old legacy time strings are of format DD/MM/YY hh:mm without time zone 
    offset.
    
    This function parses string and returns the new formatted time string 
    including the timezone offset.
    :param timestring: 
    :param return_date: If set to True a date is returned instead of a string
    :return: 
    """
    from privacyidea.lib.tokenclass import DATE_FORMAT
    d = parse_date_string(ts)
    if not d.tzinfo:
        # we need to reparse the string
        d = parse_date_string(ts,
                              dayfirst=re.match("^\d\d[/\.]",ts)).replace(
                                  tzinfo=tzlocal())
    if return_date:
        return d
    else:
        return d.strftime(DATE_FORMAT)


def parse_timedelta(s):
    """
    parses a string like +5d or -30m and returns a timedelta.
    Allowed identifiers are s, m, h, d, y.
    
    :param s: a string like +30m or -5d
    :return: timedelta 
    """
    seconds = 0
    minutes = 0
    hours = 0
    days = 0
    m = re.match("\s*([+-]?)\s*(\d+)\s*([smhdy])\s*$", s)
    if not m:
        log.warning("Unsupported timedelta: {0!r}".format(s))
        raise Exception("Unsupported timedelta")
    count = int(m.group(2))
    if m.group(1) == "-":
        count = - count
    if m.group(3) == "s":
        seconds = count
    elif m.group(3) == "m":
        minutes = count
    elif m.group(3) == "h":
        hours = count
    elif m.group(3) == "d":
        days = count
    elif m.group(3) == "y":
        days = 365 * count

    td = timedelta(seconds=seconds, minutes=minutes, hours=hours, days=days)
    return td


def parse_time_offset_from_now(s):
    """
    Parses a string as used in the token event handler
        "New date {now}+5d. Some {other} {tags}" or
        "New date {now}-30m! Some {other} {tags}".
    This returns the string "New date {now}. Some {other} {tags}" and the 
    timedelta of 5 days.
    Allowed tags are {now} and {current_time}. Only one tag of {now} or {
    current_time} is allowed.
    Allowed offsets are "s": seconds, "m": minutes, "h": hours, "d": days.
        
    :param s: The string to be parsed.
    :return: tuple of modified string and timedelta 
    """
    td = timedelta()
    m1 = re.search("(^.*{current_time})([+-]\d+[smhd])(.*$)", s)
    m2 = re.search("(^.*{now})([+-]\d+[smhd])(.*$)", s)
    m = m1 or m2
    if m:
        s1 = m.group(1)
        s2 = m.group(2)
        s3 = m.group(3)
        s = s1 + s3
        td = parse_timedelta(s2)

    return s, td


def hash_password(password, hashtype):
    """
    Hash a password with phppass, SHA, SSHA, SSHA256, SSHA512, OTRS

    :param password: The password in plain text 
    :param hashtype: One of the hash types as string
    :return: The hashed password
    """
    hashtype = hashtype.upper()
    if hashtype == "PHPASS":
        PH = PasswordHash()
        password = PH.hash_password(password)
    elif hashtype == "SHA":
        password = hashlib.sha1(password).digest()
        password = "{SHA}" + b64encode(password)
    elif hashtype == "SSHA":
        salt = geturandom(20)
        hr = hashlib.sha1(password)
        hr.update(salt)
        pw = b64encode(hr.digest() + salt)
        return "{SSHA}" + pw
    elif hashtype == "SSHA256":
        salt = geturandom(32)
        hr = hashlib.sha256(password)
        hr.update(salt)
        pw = b64encode(hr.digest() + salt)
        return "{SSHA256}" + pw
    elif hashtype == "SSHA512":
        salt = geturandom(64)
        hr = hashlib.sha512(password)
        hr.update(salt)
        pw = b64encode(hr.digest() + salt)
        return "{SSHA512}" + pw
    elif hashtype == "OTRS":
        password = hashlib.sha256(password).hexdigest()
    elif hashtype == "MD5CRYPT":
        salt = geturandom(8, True)
        password = crypt.crypt(password, "$1$" + salt + "$")
    elif hashtype == "SHA512CRYPT":
        salt = geturandom(8, True)
        password = crypt.crypt(password, "$6$" + salt + "$")
    else:
        raise Exception("Unsupported password hashtype. Use PHPASS, SHA, "
                        "SSHA, SSHA256, SSHA512, OTRS.")
    return password

def check_crypt(pw_hash, password):
    return crypt.crypt(password, pw_hash) == pw_hash

def check_ssha(pw_hash, password, hashfunc, length):
    pw_hash_bin = b64decode(pw_hash.split("}")[1])
    digest = pw_hash_bin[:length]
    salt = pw_hash_bin[length:]
    hr = hashfunc(password)
    hr.update(salt)
    return digest == hr.digest()


def check_sha(pw_hash, password):
    b64_db_password = pw_hash[5:]
    hr = hashlib.sha1(password).digest()
    b64_password = b64encode(hr)
    return b64_password == b64_db_password


def otrs_sha256(pw_hash, password):
    hr = hashlib.sha256(password)
    digest = binascii.hexlify(hr.digest())
    return pw_hash == digest


class PasswordHash(object):
    def __init__(self, iteration_count_log2=8, portable_hashes=True,
                 algorithm=''):
        alg = algorithm.lower()
        if alg in ['blowfish', 'bcrypt'] and _bcrypt_hashpw is None:
            raise NotImplementedError('The bcrypt module is required')
        self.itoa64 = \
            './0123456789ABCDEFGHIJKLMNOPQRSTUVWXYZabcdefghijklmnopqrstuvwxyz'
        if not (4 <= iteration_count_log2 <= 31):
            iteration_count_log2 = 8
        self.iteration_count_log2 = iteration_count_log2
        self.portable_hashes = portable_hashes
        self.algorithm = algorithm
        self.random_state = '{0!r}{1!r}'.format(time.time(), _pid)

    def get_random_bytes(self, count):
        outp = ''
        try:
            outp = geturandom(count)
        except Exception as exx:  # pragma: no cover
            log.debug("problem getting urandom: {0!s}".format(exx))
        if len(outp) < count:  # pragma: no cover
            outp = ''
            rem = count
            while rem > 0:
                self.random_state = hashlib.md5(str(time.time())
                                                + self.random_state).hexdigest()
                outp += hashlib.md5(self.random_state).digest()
                rem -= 1
            outp = outp[:count]
        return outp

    def encode64(self, inp, count):
        outp = ''
        cur = 0
        while cur < count:
            value = ord(inp[cur])
            cur += 1
            outp += self.itoa64[value & 0x3f]
            if cur < count:
                value |= (ord(inp[cur]) << 8)
            outp += self.itoa64[(value >> 6) & 0x3f]
            if cur >= count:
                break
            cur += 1
            if cur < count:
                value |= (ord(inp[cur]) << 16)
            outp += self.itoa64[(value >> 12) & 0x3f]
            if cur >= count:
                break
            cur += 1
            outp += self.itoa64[(value >> 18) & 0x3f]
        return outp

    def gensalt_private(self, inp):  # pragma: no cover
        outp = '$P$'
        outp += self.itoa64[min([self.iteration_count_log2 + 5, 30])]
        outp += self.encode64(inp, 6)
        return outp

    def crypt_private(self, pw, setting):  # pragma: no cover
        outp = '*0'
        if setting.startswith(outp):
            outp = '*1'
        if setting[0:3] not in ['$P$', '$H$', '$S$']:
            return outp
        count_log2 = self.itoa64.find(setting[3])
        if not (7 <= count_log2 <= 30):
            return outp
        count = 1 << count_log2
        salt = setting[4:12]
        if len(salt) != 8:
            return outp
        if not isinstance(pw, str):
            pw = pw.encode('utf-8')

        hash_func = hashlib.md5
        encoding_len = 16
        if setting.startswith('$S$'):
            hash_func = hashlib.sha512
            encoding_len = 33

        hx = hash_func(salt + pw).digest()
        while count:
            hx = hash_func(hx + pw).digest()
            count -= 1
        hashed_pw = self.encode64(hx, encoding_len)

        if setting.startswith('$S$'):
            hashed_pw = hashed_pw[:-1]
        return setting[:12] + hashed_pw

    def gensalt_extended(self, inp):  # pragma: no cover
        count_log2 = min([self.iteration_count_log2 + 8, 24])
        count = (1 << count_log2) - 1
        outp = '_'
        outp += self.itoa64[count & 0x3f]
        outp += self.itoa64[(count >> 6) & 0x3f]
        outp += self.itoa64[(count >> 12) & 0x3f]
        outp += self.itoa64[(count >> 18) & 0x3f]
        outp += self.encode64(inp, 3)
        return outp

    def gensalt_blowfish(self, inp):  # pragma: no cover
        itoa64 = \
            './ABCDEFGHIJKLMNOPQRSTUVWXYZabcdefghijklmnopqrstuvwxyz0123456789'
        outp = '$2a$'
        outp += chr(ord('0') + self.iteration_count_log2 / 10)
        outp += chr(ord('0') + self.iteration_count_log2 % 10)
        outp += '$'
        cur = 0
        while True:
            c1 = ord(inp[cur])
            cur += 1
            outp += itoa64[c1 >> 2]
            c1 = (c1 & 0x03) << 4
            if cur >= 16:
                outp += itoa64[c1]
                break
            c2 = ord(inp[cur])
            cur += 1
            c1 |= c2 >> 4
            outp += itoa64[c1]
            c1 = (c2 & 0x0f) << 2
            c2 = ord(inp[cur])
            cur += 1
            c1 |= c2 >> 6
            outp += itoa64[c1]
            outp += itoa64[c2 & 0x3f]
        return outp

    def hash_password(self, pw):  # pragma: no cover
        rnd = ''
        alg = self.algorithm.lower()
        if (not alg or alg in ['blowfish', 'bcrypt'] and not
        self.portable_hashes):
            if _bcrypt_hashpw is None and alg in ['blowfish', 'bcrypt']:
                raise NotImplementedError('The bcrypt module is required')
            else:
                rnd = self.get_random_bytes(16)
                salt = self.gensalt_blowfish(rnd)
                hx = _bcrypt_hashpw(pw, salt)
                if len(hx) == 60:
                    return hx
        if (not alg or alg == 'ext-des') and not self.portable_hashes:
            if len(rnd) < 3:
                rnd = self.get_random_bytes(3)
            hx = crypt.crypt(pw, self.gensalt_extended(rnd))
            if len(hx) == 20:
                return hx
        if len(rnd) < 6:
            rnd = self.get_random_bytes(6)
        hx = self.crypt_private(pw, self.gensalt_private(rnd))
        if len(hx) == 34:
            return hx
        return '*'

    def check_password(self, pw, stored_hash):
        # This part is different with the original PHP
        if stored_hash.startswith('$2a$'):
            # bcrypt
            if _bcrypt_hashpw is None:  # pragma: no cover
                raise NotImplementedError('The bcrypt module is required')
            hx = _bcrypt_hashpw(pw, stored_hash)
        elif stored_hash.startswith('_'):
            # ext-des
            stored_hash = stored_hash[1:]
            hx = crypt.crypt(pw, stored_hash)
        else:
            # portable hash
            hx = self.crypt_private(pw, stored_hash)
        return stored_hash == hx


def parse_int(s, default=0):
    """
    Returns an integer either to base10 or base16.
    :param s: A possible string given.
    :param default: If the value can not be parsed or is None, return this
        default value
    :return: An integer
    """
    i = default
    try:
        i = int(s)
        return i
    except (ValueError, TypeError):
        pass

    try:
        i = int(s, 16)
        return i
    except (ValueError, TypeError):
        pass

    return i


def convert_column_to_unicode(value):
    """
    Helper function for models. If ``value`` is None or a unicode object, do nothing.
    Otherwise, convert it to a unicode object.
    :return: a unicode object or None
    """
    if value is None or isinstance(value, unicode):
        return value
    else:
        return unicode(value)


def convert_timestamp_to_utc(timestamp):
    """
    Convert a timezone-aware datetime object to a naive UTC datetime.
    :param timestamp: datetime object that should be converted
    :type timestamp: timezone-aware datetime object
    :return: timezone-naive datetime object
    """
    return timestamp.astimezone(tzutc()).replace(tzinfo=None)


def censor_connect_string(connect_string):
    """
    Take a SQLAlchemy connect string and return a sanitized version
    that can be written to the log without disclosing the password.
    The password is replaced with "xxxx".
    In case any error occurs, return "<error when censoring connect string>"
    """
    try:
        parsed = urlparse(connect_string)
        if parsed.password is not None:
            # We need to censor the ``netloc`` attribute: user:pass@host
            _, host = parsed.netloc.rsplit("@", 1)
            new_netloc = u'{}:{}@{}'.format(parsed.username, 'xxxx', host)
            # Convert the URL to six components. netloc is component #1.
            splitted = list(parsed)
            splitted[1] = new_netloc
            return urlunparse(splitted)
        return connect_string
    except Exception:
        return "<error when censoring connect string>"


def fetch_one_resource(table, **query):
    """
    Given an SQLAlchemy table and query keywords, fetch exactly one result and return it.
    If no results is found, this raises a ``ResourceNotFoundError``.
    If more than one result is found, this raises SQLAlchemy's ``MultipleResultsFound``
    """
    try:
        return table.query.filter_by(**query).one()
    except sqlalchemy.orm.exc.NoResultFound:
        raise ResourceNotFoundError(u"The requested {!s} could not be found.".format(table.__name__))<|MERGE_RESOLUTION|>--- conflicted
+++ resolved
@@ -31,15 +31,9 @@
 import binascii
 import base64
 import qrcode
-<<<<<<< HEAD
-import urlparse
 import sqlalchemy
-import StringIO
-import urllib
-=======
 from six.moves.urllib.parse import urlunparse, urlparse, urlencode
 from io import BytesIO
->>>>>>> bdfd7623
 from privacyidea.lib.crypto import urandom, geturandom
 from privacyidea.lib.error import ParameterError, ResourceNotFoundError
 import string
