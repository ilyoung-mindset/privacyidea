--- conflicted
+++ resolved
@@ -371,9 +371,13 @@
 
         # check proper unicode() and str() handling
         user_object = User(login=u"nönäscii", realm=realm)
-<<<<<<< HEAD
-        self.assertEqual(unicode(user_object), u'<nönäscii.SQL1@sqlrealm>')
-        self.assertEqual(str(user_object), '<n\xc3\xb6n\xc3\xa4scii.SQL1@sqlrealm>')
+        if six.PY2:
+            self.assertEqual(unicode(user_object), u'<nönäscii.SQL1@sqlrealm>')
+            self.assertEqual(str(user_object), '<n\xc3\xb6n\xc3\xa4scii.SQL1@sqlrealm>')
+        else:
+            self.assertEqual(six.text_type(user_object), u'<nönäscii.SQL1@sqlrealm>')
+            self.assertEqual(six.text_type(user_object).encode('utf8'),
+                             b'<n\xc3\xb6n\xc3\xa4scii.SQL1@sqlrealm>')
 
     @ldap3mock.activate
     def test_18_user_with_several_phones(self):
@@ -414,13 +418,4 @@
         self.assertEqual(r, "")
 
         delete_realm("ldap")
-        delete_resolver("ldapresolver")
-=======
-        if six.PY2:
-            self.assertEqual(unicode(user_object), u'<nönäscii.SQL1@sqlrealm>')
-            self.assertEqual(str(user_object), '<n\xc3\xb6n\xc3\xa4scii.SQL1@sqlrealm>')
-        else:
-            self.assertEqual(six.text_type(user_object), u'<nönäscii.SQL1@sqlrealm>')
-            self.assertEqual(six.text_type(user_object).encode('utf8'),
-                             b'<n\xc3\xb6n\xc3\xa4scii.SQL1@sqlrealm>')
->>>>>>> 5266f37a
+        delete_resolver("ldapresolver")