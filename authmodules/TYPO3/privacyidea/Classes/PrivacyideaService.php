--- conflicted
+++ resolved
@@ -113,22 +113,12 @@
 	 * @return int authentication statuscode, one of 0, 100 and 200
 	 */
 	public function authUser(array $user) {
-		if ($this->extConf['privacyIDEABackend'] != 'adminOnly'
-			|| (bool)$user['admin']
-			|| $this->authInfo['loginType'] == 'FE'
-		) {
-			// 0 means authentication failure
-			$ret = 0;
-			$username = $this->login['uname'];
-			$password = $this->login['uident_text'];
-			$this->logger->info("try to authenticate user [$username]");
+		// 0 means authentication failure
+		$ret = 0;
+		$username = $this->login['uname'];
+		$password = $this->login['uident_text'];
+		$this->logger->info("try to authenticate user [$username]");
 
-<<<<<<< HEAD
-			$authResult = $this->privacyIDEAAuth->checkOtp($username, $password);
-
-			if ($authResult === TRUE) {
-				$ret = 200;
-=======
 		$authResult = $this->privacyIDEAAuth->checkOtp($username, $password);
 		if ($authResult === TRUE) {
 			$ret = 200;
@@ -136,17 +126,9 @@
 			if ($this->extConf['privacyIDEApassthru']) {
 				$ret = 100;
 				$this->logger->info("privacyIDEA authentication failed, but passing to other authentication modules.");
->>>>>>> d1bab84d
 			} else {
-				if ($this->extConf['privacyIDEApassthru']) {
-					$ret = 100;
-					$this->logger->info("privacyIDEA authentication failed, but passing to other authentication modules.");
-				} else {
-					$this->logger->error("Failed to authenticate $username");
-				}
+				$this->logger->error("Failed to authenticate $username");
 			}
-		} else {
-			$ret = 100;
 		}
 		return $ret;
 	}
